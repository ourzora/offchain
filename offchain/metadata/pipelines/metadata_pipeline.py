--- conflicted
+++ resolved
@@ -1,11 +1,8 @@
 from dataclasses import dataclass
 from typing import Callable, Optional, Union
 
+from offchain.logger.logging import logger
 from offchain.concurrency import batched_parmap
-<<<<<<< HEAD
-=======
-from offchain.logger.logging import logger
->>>>>>> 16ed9db7
 from offchain.metadata.adapters import (
     ARWeaveAdapter,
     DataURIAdapter,
@@ -59,17 +56,14 @@
     ),
 ]
 
-<<<<<<< HEAD
-COLLECTION_PARSERS = [ENSParser, FoundationParser, SuperRareParser, PunksParser, NounsParser, AutoglyphsParser]
-=======
 COLLECTION_PARSERS = [
     ENSParser,
     FoundationParser,
     SuperRareParser,
     PunksParser,
     AutoglyphsParser,
+    NounsParser,
 ]
->>>>>>> 16ed9db7
 SCHEMA_PARSERS = [OpenseaParser, UnknownParser]
 
 
