--- conflicted
+++ resolved
@@ -62,10 +62,7 @@
     SuperRareParser,
     PunksParser,
     AutoglyphsParser,
-<<<<<<< HEAD
     HashmasksParser,
-=======
->>>>>>> 16ed9db7
 ]
 SCHEMA_PARSERS = [OpenseaParser, UnknownParser]
 
