# Usage

## Basic Usage

### Fetching metadata for a single token

```python
from offchain import get_token_metadata

metadata = get_token_metadata(
    collection_address="0x5180db8f5c931aae63c74266b211f580155ecac8",
    token_id=9559
)
<<<<<<< HEAD

metadata = pipeline.run([token])[0]
=======
>>>>>>> db64a2ad

# Data for the token at index 0
metadata.name               # -> 'antares the improbable'
metadata.description        # -> 'You are a WITCH who bathes in the tears of...'
metadata.standard           # -> OPENSEA_STANDARD
metadata.attributes         # -> [Attribute(trait_type='Skin Tone', ...]
metadata.image              # -> MediaDetails(size=2139693, sha256=None, uri='https://cryptocoven.s3.amazonaws.com/2048b255aa1d02045eef13cdd7100479.png', mime_type='image/png')
metadata.additional_fields  # -> [MetadataField(...), ...]
```

### Fetching metadata for multiple tokens

```python
from offchain import MetadataPipeline, Token

pipeline = MetadataPipeline()
token_1 = Token(
    collection_address="0x5180db8f5c931aae63c74266b211f580155ecac8",
    token_id=9559
)
token_2 = Token(
    collection_address="0x5180db8f5c931aae63c74266b211f580155ecac8",
    token_id=9560
)
metadatas = pipeline.run([token_1, token_2])
```

## Input

The `Token` interface is how the metadata pipeline uniquely identifies an NFT. A `Token` is composed of four properties:

- `collection_address`: The token's contract address.
- `token_id`: The unique identifier for a token within a collection.
- `chain_identifier`: The network and chain for the token. Defaults to "ETHEREUM-MAINNET" if nothing is passed in.
- `uri`: The url where the metadata information lives. Defaults to fetching from the contract directly if nothing is passed in.

Example of token `9559` from `CryptoCoven` on Ethereum Mainnet:

```python
from offchain import Token

Token(
    collection_address="0x5180db8f5c931aae63c74266b211f580155ecac8", #Required
    token_id=9559, #Required
    chain_identifier="ETHEREUM-MAINNET", # Optional, defaults to Ethereum Mainnet
    uri:"ipfs://QmaXzZhcYnsisuue5WRdQDH6FDvqkLQX1NckLqBYeYYEfm/9559.json" # Optional, defaults to requesting the URI from the contract directly
)
```

## Output

The `MetadataPipeline` is run on a list of `Token` objects and outputs a list of equal length.
Each item in the output list maps to the `Token` at the same index in the input list.
If the pipeline successfully fetches metadata for a token, the token should map to a [Metadata](../models/metadata.md) object.

The `Metadata` interface is a standardized representation of NFT metadata. Conversely, if the pipeline fails to fetch metadata for a token, it should map to a [MetadataProcessingError](../models/metadata_processing_error.md) object. The `MetadataProcessingError` interface defines contextual information for how and why processing metadata for a specific token failed.

## Pipeline Components

- [Pipeline](../pipeline/pipeline.md): Orchestrates the metadata fetching and normalizing process for multiple tokens.
- [Adapter](../pipeline/adapters.md): Parses the metadata url into an acceptable request format for the fetcher.
- [Fetcher](../pipeline/fetchers.md): Makes network requests to a given uri to fetch data.
- [Parser](../pipeline/parsers.md): Parses raw data into a standardized metadata format
- ContractCaller: Makes RPC calls to NFT contracts to retrieve the URI if not provided.

## How it Works

1. The `MetadataPipeline` is initialized with a `ContractCaller`, a `Fetcher`, a list of `Adapters`, and a list of `Parsers`.
2. If no `uri` is passed in for a token, the pipeline will use the `ContractCaller` to attempt to fetch it from a `tokenURI(uint256)` view function on the contract.
3. The pipeline use the `Fetcher` and `Adapters` to attempt to fetch metadata in form of raw JSON from the uri.
4. The pipeline runs each parser in the order they were passed in. By default, the ordering is `CollectionParsers`, `SchemaParsers`, and then `CatchallParsers`.
5. The pipeline will return the result of the first parser that is able to successfully parse the token, unless a `metadata_selector_fn` is specified.

6. If no parser is able to successfully parse a token, the pipeline will return a `MetadataProcessingError` for that token.<|MERGE_RESOLUTION|>--- conflicted
+++ resolved
@@ -11,11 +11,6 @@
     collection_address="0x5180db8f5c931aae63c74266b211f580155ecac8",
     token_id=9559
 )
-<<<<<<< HEAD
-
-metadata = pipeline.run([token])[0]
-=======
->>>>>>> db64a2ad
 
 # Data for the token at index 0
 metadata.name               # -> 'antares the improbable'
